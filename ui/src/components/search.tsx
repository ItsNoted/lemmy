--- conflicted
+++ resolved
@@ -12,12 +12,9 @@
   SearchForm,
   SearchResponse,
   SearchType,
-<<<<<<< HEAD
   CreatePostLikeResponse,
   CommentResponse,
-=======
   WebSocketJsonResponse,
->>>>>>> 69389f61
 } from '../interfaces';
 import { WebSocketService } from '../services';
 import {
@@ -481,15 +478,9 @@
 
   parseMessage(msg: WebSocketJsonResponse) {
     console.log(msg);
-<<<<<<< HEAD
-    let op: UserOperation = msgOp(msg);
-    if (msg.error) {
-      toast(i18n.t(msg.error), 'danger');
-=======
     let res = wsJsonToRes(msg);
     if (res.error) {
-      alert(i18n.t(res.error));
->>>>>>> 69389f61
+      toast(i18n.t(msg.error), 'danger');
       return;
     } else if (res.op == UserOperation.Search) {
       let data = res.data as SearchResponse;
@@ -500,29 +491,29 @@
       }`;
       window.scrollTo(0, 0);
       this.setState(this.state);
-    } else if (op == UserOperation.CreateCommentLike) {
-      let res: CommentResponse = msg;
+    } else if (res.op == UserOperation.CreateCommentLike) {
+      let data = res.data as CommentResponse;
       let found: Comment = this.state.searchResponse.comments.find(
-        c => c.id === res.comment.id
+        c => c.id === data.comment.id
       );
-      found.score = res.comment.score;
-      found.upvotes = res.comment.upvotes;
-      found.downvotes = res.comment.downvotes;
-      if (res.comment.my_vote !== null) {
-        found.my_vote = res.comment.my_vote;
+      found.score = data.comment.score;
+      found.upvotes = data.comment.upvotes;
+      found.downvotes = data.comment.downvotes;
+      if (data.comment.my_vote !== null) {
+        found.my_vote = data.comment.my_vote;
         found.upvoteLoading = false;
         found.downvoteLoading = false;
       }
       this.setState(this.state);
-    } else if (op == UserOperation.CreatePostLike) {
-      let res: CreatePostLikeResponse = msg;
+    } else if (res.op == UserOperation.CreatePostLike) {
+      let data = res.data as CreatePostLikeResponse;
       let found = this.state.searchResponse.posts.find(
-        c => c.id == res.post.id
+        c => c.id == data.post.id
       );
-      found.my_vote = res.post.my_vote;
-      found.score = res.post.score;
-      found.upvotes = res.post.upvotes;
-      found.downvotes = res.post.downvotes;
+      found.my_vote = data.post.my_vote;
+      found.score = data.post.score;
+      found.upvotes = data.post.upvotes;
+      found.downvotes = data.post.downvotes;
       this.setState(this.state);
     }
   }
