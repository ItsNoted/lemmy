use crate::{schema::local_user, LocalUserId, PersonId};
use serde::Serialize;

#[derive(Clone, Queryable, Identifiable, PartialEq, Debug, Serialize)]
#[table_name = "local_user"]
pub struct LocalUser {
  pub id: LocalUserId,
  pub person_id: PersonId,
  pub password_encrypted: String,
  pub email: Option<String>,
  pub show_nsfw: bool,
  pub theme: String,
  pub default_sort_type: i16,
  pub default_listing_type: i16,
  pub lang: String,
  pub show_avatars: bool,
  pub send_notifications_to_email: bool,
  pub validator_time: chrono::NaiveDateTime,
<<<<<<< HEAD
  pub show_bot_accounts: bool,
=======
  pub show_scores: bool,
>>>>>>> a4c2421e
}

// TODO redo these, check table defaults
#[derive(Insertable, AsChangeset, Clone, Default)]
#[table_name = "local_user"]
pub struct LocalUserForm {
  pub person_id: PersonId,
  pub password_encrypted: String,
  pub email: Option<Option<String>>,
  pub show_nsfw: Option<bool>,
  pub theme: Option<String>,
  pub default_sort_type: Option<i16>,
  pub default_listing_type: Option<i16>,
  pub lang: Option<String>,
  pub show_avatars: Option<bool>,
  pub send_notifications_to_email: Option<bool>,
<<<<<<< HEAD
  pub show_bot_accounts: Option<bool>,
=======
  pub show_scores: Option<bool>,
>>>>>>> a4c2421e
}

/// A local user view that removes password encrypted
#[derive(Clone, Queryable, Identifiable, PartialEq, Debug, Serialize)]
#[table_name = "local_user"]
pub struct LocalUserSettings {
  pub id: LocalUserId,
  pub person_id: PersonId,
  pub email: Option<String>,
  pub show_nsfw: bool,
  pub theme: String,
  pub default_sort_type: i16,
  pub default_listing_type: i16,
  pub lang: String,
  pub show_avatars: bool,
  pub send_notifications_to_email: bool,
  pub validator_time: chrono::NaiveDateTime,
<<<<<<< HEAD
  pub show_bot_accounts: bool,
=======
  pub show_scores: bool,
>>>>>>> a4c2421e
}<|MERGE_RESOLUTION|>--- conflicted
+++ resolved
@@ -16,11 +16,8 @@
   pub show_avatars: bool,
   pub send_notifications_to_email: bool,
   pub validator_time: chrono::NaiveDateTime,
-<<<<<<< HEAD
   pub show_bot_accounts: bool,
-=======
   pub show_scores: bool,
->>>>>>> a4c2421e
 }
 
 // TODO redo these, check table defaults
@@ -37,11 +34,8 @@
   pub lang: Option<String>,
   pub show_avatars: Option<bool>,
   pub send_notifications_to_email: Option<bool>,
-<<<<<<< HEAD
   pub show_bot_accounts: Option<bool>,
-=======
   pub show_scores: Option<bool>,
->>>>>>> a4c2421e
 }
 
 /// A local user view that removes password encrypted
@@ -59,9 +53,6 @@
   pub show_avatars: bool,
   pub send_notifications_to_email: bool,
   pub validator_time: chrono::NaiveDateTime,
-<<<<<<< HEAD
   pub show_bot_accounts: bool,
-=======
   pub show_scores: bool,
->>>>>>> a4c2421e
 }