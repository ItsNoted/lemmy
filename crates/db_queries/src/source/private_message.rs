--- conflicted
+++ resolved
@@ -143,15 +143,9 @@
     establish_unpooled_connection,
     source::private_message::PrivateMessage_,
     Crud,
-    ListingType,
-    SortType,
   };
-<<<<<<< HEAD
   use lemmy_db_schema::source::{private_message::*, person::*};
-=======
-  use lemmy_db_schema::source::{private_message::*, user::*};
   use serial_test::serial;
->>>>>>> ff2c71a7
 
   #[test]
   #[serial]
@@ -163,13 +157,13 @@
       preferred_username: None,
       avatar: None,
       banner: None,
-      banned: Some(false),
-      deleted: false,
+      banned: None,
+      deleted: None,
       published: None,
       updated: None,
       actor_id: None,
       bio: None,
-      local: true,
+      local: None,
       private_key: None,
       public_key: None,
       last_refreshed_at: None,
@@ -184,13 +178,13 @@
       preferred_username: None,
       avatar: None,
       banner: None,
-      banned: Some(false),
-      deleted: false,
+      banned: None,
+      deleted: None,
       published: None,
       updated: None,
       actor_id: None,
       bio: None,
-      local: true,
+      local: None,
       private_key: None,
       public_key: None,
       last_refreshed_at: None,
