use crate::Crud;
use bcrypt::{hash, DEFAULT_COST};
use diesel::{dsl::*, result::Error, *};
use lemmy_db_schema::{
  naive_now,
  schema::local_user::dsl::*,
  source::local_user::{LocalUser, LocalUserForm},
  LocalUserId,
};

mod safe_settings_type {
  use crate::ToSafeSettings;
  use lemmy_db_schema::{schema::local_user::columns::*, source::local_user::LocalUser};

  type Columns = (
    id,
    person_id,
    email,
    show_nsfw,
    theme,
    default_sort_type,
    default_listing_type,
    lang,
    show_avatars,
    send_notifications_to_email,
    validator_time,
<<<<<<< HEAD
    show_bot_accounts,
=======
    show_scores,
>>>>>>> a4c2421e
  );

  impl ToSafeSettings for LocalUser {
    type SafeSettingsColumns = Columns;

    /// Includes everything but the hashed password
    fn safe_settings_columns_tuple() -> Self::SafeSettingsColumns {
      (
        id,
        person_id,
        email,
        show_nsfw,
        theme,
        default_sort_type,
        default_listing_type,
        lang,
        show_avatars,
        send_notifications_to_email,
        validator_time,
<<<<<<< HEAD
        show_bot_accounts,
=======
        show_scores,
>>>>>>> a4c2421e
      )
    }
  }
}

pub trait LocalUser_ {
  fn register(conn: &PgConnection, form: &LocalUserForm) -> Result<LocalUser, Error>;
  fn update_password(
    conn: &PgConnection,
    local_user_id: LocalUserId,
    new_password: &str,
  ) -> Result<LocalUser, Error>;
}

impl LocalUser_ for LocalUser {
  fn register(conn: &PgConnection, form: &LocalUserForm) -> Result<Self, Error> {
    let mut edited_user = form.clone();
    let password_hash =
      hash(&form.password_encrypted, DEFAULT_COST).expect("Couldn't hash password");
    edited_user.password_encrypted = password_hash;

    Self::create(&conn, &edited_user)
  }

  fn update_password(
    conn: &PgConnection,
    local_user_id: LocalUserId,
    new_password: &str,
  ) -> Result<Self, Error> {
    let password_hash = hash(new_password, DEFAULT_COST).expect("Couldn't hash password");

    diesel::update(local_user.find(local_user_id))
      .set((
        password_encrypted.eq(password_hash),
        validator_time.eq(naive_now()),
      ))
      .get_result::<Self>(conn)
  }
}

impl Crud<LocalUserForm, LocalUserId> for LocalUser {
  fn read(conn: &PgConnection, local_user_id: LocalUserId) -> Result<Self, Error> {
    local_user.find(local_user_id).first::<Self>(conn)
  }
  fn delete(conn: &PgConnection, local_user_id: LocalUserId) -> Result<usize, Error> {
    diesel::delete(local_user.find(local_user_id)).execute(conn)
  }
  fn create(conn: &PgConnection, form: &LocalUserForm) -> Result<Self, Error> {
    insert_into(local_user)
      .values(form)
      .get_result::<Self>(conn)
  }
  fn update(
    conn: &PgConnection,
    local_user_id: LocalUserId,
    form: &LocalUserForm,
  ) -> Result<Self, Error> {
    diesel::update(local_user.find(local_user_id))
      .set(form)
      .get_result::<Self>(conn)
  }
}<|MERGE_RESOLUTION|>--- conflicted
+++ resolved
@@ -24,11 +24,8 @@
     show_avatars,
     send_notifications_to_email,
     validator_time,
-<<<<<<< HEAD
     show_bot_accounts,
-=======
     show_scores,
->>>>>>> a4c2421e
   );
 
   impl ToSafeSettings for LocalUser {
@@ -48,11 +45,8 @@
         show_avatars,
         send_notifications_to_email,
         validator_time,
-<<<<<<< HEAD
         show_bot_accounts,
-=======
         show_scores,
->>>>>>> a4c2421e
       )
     }
   }
