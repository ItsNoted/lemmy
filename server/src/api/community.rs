use super::*;
<<<<<<< HEAD
use crate::apub::activities::follow_community;
use crate::apub::signatures::generate_actor_keypair;
use crate::apub::{make_apub_endpoint, EndpointType};
use diesel::PgConnection;
use std::str::FromStr;
=======
>>>>>>> b98fa127

#[derive(Serialize, Deserialize)]
pub struct GetCommunity {
  id: Option<i32>,
  pub name: Option<String>,
  auth: Option<String>,
}

#[derive(Serialize, Deserialize)]
pub struct GetCommunityResponse {
  pub community: CommunityView,
  pub moderators: Vec<CommunityModeratorView>,
  pub admins: Vec<UserView>,
  pub online: usize,
}

#[derive(Serialize, Deserialize)]
pub struct CreateCommunity {
  name: String,
  title: String,
  description: Option<String>,
  category_id: i32,
  nsfw: bool,
  auth: String,
}

#[derive(Serialize, Deserialize, Clone)]
pub struct CommunityResponse {
  pub community: CommunityView,
}

#[derive(Serialize, Deserialize, Debug)]
pub struct ListCommunities {
  pub sort: String,
  pub page: Option<i64>,
  pub limit: Option<i64>,
  pub auth: Option<String>,
}

#[derive(Serialize, Deserialize, Debug)]
pub struct ListCommunitiesResponse {
  pub communities: Vec<CommunityView>,
}

#[derive(Serialize, Deserialize, Clone)]
pub struct BanFromCommunity {
  pub community_id: i32,
  user_id: i32,
  ban: bool,
  reason: Option<String>,
  expires: Option<i64>,
  auth: String,
}

#[derive(Serialize, Deserialize, Clone)]
pub struct BanFromCommunityResponse {
  user: UserView,
  banned: bool,
}

#[derive(Serialize, Deserialize)]
pub struct AddModToCommunity {
  pub community_id: i32,
  user_id: i32,
  added: bool,
  auth: String,
}

#[derive(Serialize, Deserialize, Clone)]
pub struct AddModToCommunityResponse {
  moderators: Vec<CommunityModeratorView>,
}

#[derive(Serialize, Deserialize)]
pub struct EditCommunity {
  pub edit_id: i32,
  name: String,
  title: String,
  description: Option<String>,
  category_id: i32,
  removed: Option<bool>,
  deleted: Option<bool>,
  nsfw: bool,
  reason: Option<String>,
  expires: Option<i64>,
  auth: String,
}

#[derive(Serialize, Deserialize)]
pub struct FollowCommunity {
  community_id: i32,
  follow: bool,
  auth: String,
}

#[derive(Serialize, Deserialize)]
pub struct GetFollowedCommunities {
  auth: String,
}

#[derive(Serialize, Deserialize)]
pub struct GetFollowedCommunitiesResponse {
  communities: Vec<CommunityFollowerView>,
}

#[derive(Serialize, Deserialize)]
pub struct TransferCommunity {
  community_id: i32,
  user_id: i32,
  auth: String,
}

impl Perform for Oper<GetCommunity> {
  type Response = GetCommunityResponse;

  fn perform(
    &self,
    pool: Pool<ConnectionManager<PgConnection>>,
    websocket_info: Option<WebsocketInfo>,
  ) -> Result<GetCommunityResponse, Error> {
    let data: &GetCommunity = &self.data;

    let user_id: Option<i32> = match &data.auth {
      Some(auth) => match Claims::decode(&auth) {
        Ok(claims) => {
          let user_id = claims.claims.id;
          Some(user_id)
        }
        Err(_e) => None,
      },
      None => None,
    };

<<<<<<< HEAD
    let community = match data.id {
      Some(id) => Community::read(&conn, id)?,
=======
    let conn = pool.get()?;

    let community_id = match data.id {
      Some(id) => id,
>>>>>>> b98fa127
      None => {
        match Community::read_from_name(
          &conn,
          data.name.to_owned().unwrap_or_else(|| "main".to_string()),
        ) {
          Ok(community) => community,
          Err(_e) => return Err(APIError::err("couldnt_find_community").into()),
        }
      }
    };

    let community_view = match CommunityView::read(&conn, community.id, user_id) {
      Ok(community) => community,
      Err(_e) => return Err(APIError::err("couldnt_find_community").into()),
    };

    let moderators = match CommunityModeratorView::for_community(&conn, community.id) {
      Ok(moderators) => moderators,
      Err(_e) => return Err(APIError::err("couldnt_find_community").into()),
    };

    let site_creator_id = Site::read(&conn, 1)?.creator_id;
    let mut admins = UserView::admins(&conn)?;
    let creator_index = admins.iter().position(|r| r.id == site_creator_id).unwrap();
    let creator_user = admins.remove(creator_index);
    admins.insert(0, creator_user);

    let online = if let Some(ws) = websocket_info {
      if let Some(id) = ws.id {
        ws.chatserver
          .do_send(JoinCommunityRoom { community_id, id });
      }

      // TODO
      1
    // let fut = async {
    //   ws.chatserver.send(GetCommunityUsersOnline {community_id}).await.unwrap()
    // };
    // Runtime::new().unwrap().block_on(fut)
    } else {
      0
    };

    let res = GetCommunityResponse {
      community: community_view,
      moderators,
      admins,
      online,
    };

    // Return the jwt
    Ok(res)
  }
}

impl Perform for Oper<CreateCommunity> {
  type Response = CommunityResponse;

  fn perform(
    &self,
    pool: Pool<ConnectionManager<PgConnection>>,
    _websocket_info: Option<WebsocketInfo>,
  ) -> Result<CommunityResponse, Error> {
    let data: &CreateCommunity = &self.data;

    let claims = match Claims::decode(&data.auth) {
      Ok(claims) => claims.claims,
      Err(_e) => return Err(APIError::err("not_logged_in").into()),
    };

    if let Err(slurs) = slur_check(&data.name) {
      return Err(APIError::err(&slurs_vec_to_str(slurs)).into());
    }

    if let Err(slurs) = slur_check(&data.title) {
      return Err(APIError::err(&slurs_vec_to_str(slurs)).into());
    }

    if let Some(description) = &data.description {
      if let Err(slurs) = slur_check(description) {
        return Err(APIError::err(&slurs_vec_to_str(slurs)).into());
      }
    }

    let user_id = claims.id;

    let conn = pool.get()?;

    // Check for a site ban
    if UserView::read(&conn, user_id)?.banned {
      return Err(APIError::err("site_ban").into());
    }

    // When you create a community, make sure the user becomes a moderator and a follower
    let keypair = generate_actor_keypair()?;

    let community_form = CommunityForm {
      name: data.name.to_owned(),
      title: data.title.to_owned(),
      description: data.description.to_owned(),
      category_id: data.category_id,
      creator_id: user_id,
      removed: None,
      deleted: None,
      nsfw: data.nsfw,
      updated: None,
      actor_id: make_apub_endpoint(EndpointType::Community, &data.name).to_string(),
      local: true,
      private_key: Some(keypair.private_key),
      public_key: Some(keypair.public_key),
      last_refreshed_at: None,
      published: None,
    };

    let inserted_community = match Community::create(&conn, &community_form) {
      Ok(community) => community,
      Err(_e) => return Err(APIError::err("community_already_exists").into()),
    };

    let community_moderator_form = CommunityModeratorForm {
      community_id: inserted_community.id,
      user_id,
    };

    let _inserted_community_moderator =
      match CommunityModerator::join(&conn, &community_moderator_form) {
        Ok(user) => user,
        Err(_e) => return Err(APIError::err("community_moderator_already_exists").into()),
      };

    let community_follower_form = CommunityFollowerForm {
      community_id: inserted_community.id,
      user_id,
    };

    let _inserted_community_follower =
      match CommunityFollower::follow(&conn, &community_follower_form) {
        Ok(user) => user,
        Err(_e) => return Err(APIError::err("community_follower_already_exists").into()),
      };

    let community_view = CommunityView::read(&conn, inserted_community.id, Some(user_id))?;

    Ok(CommunityResponse {
      community: community_view,
    })
  }
}

impl Perform for Oper<EditCommunity> {
  type Response = CommunityResponse;

  fn perform(
    &self,
    pool: Pool<ConnectionManager<PgConnection>>,
    websocket_info: Option<WebsocketInfo>,
  ) -> Result<CommunityResponse, Error> {
    let data: &EditCommunity = &self.data;

    if let Err(slurs) = slur_check(&data.name) {
      return Err(APIError::err(&slurs_vec_to_str(slurs)).into());
    }

    if let Err(slurs) = slur_check(&data.title) {
      return Err(APIError::err(&slurs_vec_to_str(slurs)).into());
    }

    if let Some(description) = &data.description {
      if let Err(slurs) = slur_check(description) {
        return Err(APIError::err(&slurs_vec_to_str(slurs)).into());
      }
    }

    let claims = match Claims::decode(&data.auth) {
      Ok(claims) => claims.claims,
      Err(_e) => return Err(APIError::err("not_logged_in").into()),
    };

    let user_id = claims.id;

    let conn = pool.get()?;

    // Check for a site ban
    if UserView::read(&conn, user_id)?.banned {
      return Err(APIError::err("site_ban").into());
    }

    // Verify its a mod
    let mut editors: Vec<i32> = Vec::new();
    editors.append(
      &mut CommunityModeratorView::for_community(&conn, data.edit_id)?
        .into_iter()
        .map(|m| m.user_id)
        .collect(),
    );
    editors.append(&mut UserView::admins(&conn)?.into_iter().map(|a| a.id).collect());
    if !editors.contains(&user_id) {
      return Err(APIError::err("no_community_edit_allowed").into());
    }

    let read_community = Community::read(&conn, data.edit_id)?;

    let community_form = CommunityForm {
      name: data.name.to_owned(),
      title: data.title.to_owned(),
      description: data.description.to_owned(),
      category_id: data.category_id.to_owned(),
      creator_id: user_id,
      removed: data.removed.to_owned(),
      deleted: data.deleted.to_owned(),
      nsfw: data.nsfw,
      updated: Some(naive_now()),
      actor_id: read_community.actor_id,
      local: read_community.local,
      private_key: read_community.private_key,
      public_key: read_community.public_key,
      last_refreshed_at: None,
      published: None,
    };

    let _updated_community = match Community::update(&conn, data.edit_id, &community_form) {
      Ok(community) => community,
      Err(_e) => return Err(APIError::err("couldnt_update_community").into()),
    };

    // Mod tables
    if let Some(removed) = data.removed.to_owned() {
      let expires = match data.expires {
        Some(time) => Some(naive_from_unix(time)),
        None => None,
      };
      let form = ModRemoveCommunityForm {
        mod_user_id: user_id,
        community_id: data.edit_id,
        removed: Some(removed),
        reason: data.reason.to_owned(),
        expires,
      };
      ModRemoveCommunity::create(&conn, &form)?;
    }

    let community_view = CommunityView::read(&conn, data.edit_id, Some(user_id))?;

    let res = CommunityResponse {
      community: community_view,
    };

    if let Some(ws) = websocket_info {
      // Strip out the user id and subscribed when sending to others
      let mut res_sent = res.clone();
      res_sent.community.user_id = None;
      res_sent.community.subscribed = None;

      ws.chatserver.do_send(SendCommunityRoomMessage {
        op: UserOperation::EditCommunity,
        response: res_sent,
        community_id: data.edit_id,
        my_id: ws.id,
      });
    }

    Ok(res)
  }
}

impl Perform for Oper<ListCommunities> {
  type Response = ListCommunitiesResponse;

  fn perform(
    &self,
    pool: Pool<ConnectionManager<PgConnection>>,
    _websocket_info: Option<WebsocketInfo>,
  ) -> Result<ListCommunitiesResponse, Error> {
    let data: &ListCommunities = &self.data;

    let user_claims: Option<Claims> = match &data.auth {
      Some(auth) => match Claims::decode(&auth) {
        Ok(claims) => Some(claims.claims),
        Err(_e) => None,
      },
      None => None,
    };

    let user_id = match &user_claims {
      Some(claims) => Some(claims.id),
      None => None,
    };

    let show_nsfw = match &user_claims {
      Some(claims) => claims.show_nsfw,
      None => false,
    };

    let sort = SortType::from_str(&data.sort)?;

    let conn = pool.get()?;

    let communities = CommunityQueryBuilder::create(&conn)
      .sort(&sort)
      .for_user(user_id)
      .show_nsfw(show_nsfw)
      .page(data.page)
      .limit(data.limit)
      .list()?;

    // Return the jwt
    Ok(ListCommunitiesResponse { communities })
  }
}

impl Perform for Oper<FollowCommunity> {
  type Response = CommunityResponse;

  fn perform(
    &self,
    pool: Pool<ConnectionManager<PgConnection>>,
    _websocket_info: Option<WebsocketInfo>,
  ) -> Result<CommunityResponse, Error> {
    let data: &FollowCommunity = &self.data;

    let claims = match Claims::decode(&data.auth) {
      Ok(claims) => claims.claims,
      Err(_e) => return Err(APIError::err("not_logged_in").into()),
    };

    let user_id = claims.id;

<<<<<<< HEAD
    let community = Community::read(conn, data.community_id)?;
    if community.local {
      let community_follower_form = CommunityFollowerForm {
        community_id: data.community_id,
        user_id,
=======
    let community_follower_form = CommunityFollowerForm {
      community_id: data.community_id,
      user_id,
    };

    let conn = pool.get()?;

    if data.follow {
      match CommunityFollower::follow(&conn, &community_follower_form) {
        Ok(user) => user,
        Err(_e) => return Err(APIError::err("community_follower_already_exists").into()),
>>>>>>> b98fa127
      };

      if data.follow {
        match CommunityFollower::follow(&conn, &community_follower_form) {
          Ok(user) => user,
          Err(_e) => return Err(APIError::err("community_follower_already_exists").into()),
        };
      } else {
        match CommunityFollower::ignore(&conn, &community_follower_form) {
          Ok(user) => user,
          Err(_e) => return Err(APIError::err("community_follower_already_exists").into()),
        };
      }
    } else {
      // TODO: still have to implement unfollow
      let user = User_::read(conn, user_id)?;
      follow_community(&community, &user, conn)?;
      // TODO: this needs to return a "pending" state, until Accept is received from the remote server
    }

    let community_view = CommunityView::read(&conn, data.community_id, Some(user_id))?;

    Ok(CommunityResponse {
      community: community_view,
    })
  }
}

impl Perform for Oper<GetFollowedCommunities> {
  type Response = GetFollowedCommunitiesResponse;

  fn perform(
    &self,
    pool: Pool<ConnectionManager<PgConnection>>,
    _websocket_info: Option<WebsocketInfo>,
  ) -> Result<GetFollowedCommunitiesResponse, Error> {
    let data: &GetFollowedCommunities = &self.data;

    let claims = match Claims::decode(&data.auth) {
      Ok(claims) => claims.claims,
      Err(_e) => return Err(APIError::err("not_logged_in").into()),
    };

    let user_id = claims.id;

    let conn = pool.get()?;

    let communities: Vec<CommunityFollowerView> =
      match CommunityFollowerView::for_user(&conn, user_id) {
        Ok(communities) => communities,
        Err(_e) => return Err(APIError::err("system_err_login").into()),
      };

    // Return the jwt
    Ok(GetFollowedCommunitiesResponse { communities })
  }
}

impl Perform for Oper<BanFromCommunity> {
  type Response = BanFromCommunityResponse;

  fn perform(
    &self,
    pool: Pool<ConnectionManager<PgConnection>>,
    websocket_info: Option<WebsocketInfo>,
  ) -> Result<BanFromCommunityResponse, Error> {
    let data: &BanFromCommunity = &self.data;

    let claims = match Claims::decode(&data.auth) {
      Ok(claims) => claims.claims,
      Err(_e) => return Err(APIError::err("not_logged_in").into()),
    };

    let user_id = claims.id;

    let community_user_ban_form = CommunityUserBanForm {
      community_id: data.community_id,
      user_id: data.user_id,
    };

    let conn = pool.get()?;

    if data.ban {
      match CommunityUserBan::ban(&conn, &community_user_ban_form) {
        Ok(user) => user,
        Err(_e) => return Err(APIError::err("community_user_already_banned").into()),
      };
    } else {
      match CommunityUserBan::unban(&conn, &community_user_ban_form) {
        Ok(user) => user,
        Err(_e) => return Err(APIError::err("community_user_already_banned").into()),
      };
    }

    // Mod tables
    let expires = match data.expires {
      Some(time) => Some(naive_from_unix(time)),
      None => None,
    };

    let form = ModBanFromCommunityForm {
      mod_user_id: user_id,
      other_user_id: data.user_id,
      community_id: data.community_id,
      reason: data.reason.to_owned(),
      banned: Some(data.ban),
      expires,
    };
    ModBanFromCommunity::create(&conn, &form)?;

    let user_view = UserView::read(&conn, data.user_id)?;

    let res = BanFromCommunityResponse {
      user: user_view,
      banned: data.ban,
    };

    if let Some(ws) = websocket_info {
      ws.chatserver.do_send(SendCommunityRoomMessage {
        op: UserOperation::BanFromCommunity,
        response: res.clone(),
        community_id: data.community_id,
        my_id: ws.id,
      });
    }

    Ok(res)
  }
}

impl Perform for Oper<AddModToCommunity> {
  type Response = AddModToCommunityResponse;

  fn perform(
    &self,
    pool: Pool<ConnectionManager<PgConnection>>,
    websocket_info: Option<WebsocketInfo>,
  ) -> Result<AddModToCommunityResponse, Error> {
    let data: &AddModToCommunity = &self.data;

    let claims = match Claims::decode(&data.auth) {
      Ok(claims) => claims.claims,
      Err(_e) => return Err(APIError::err("not_logged_in").into()),
    };

    let user_id = claims.id;

    let community_moderator_form = CommunityModeratorForm {
      community_id: data.community_id,
      user_id: data.user_id,
    };

    let conn = pool.get()?;

    if data.added {
      match CommunityModerator::join(&conn, &community_moderator_form) {
        Ok(user) => user,
        Err(_e) => return Err(APIError::err("community_moderator_already_exists").into()),
      };
    } else {
      match CommunityModerator::leave(&conn, &community_moderator_form) {
        Ok(user) => user,
        Err(_e) => return Err(APIError::err("community_moderator_already_exists").into()),
      };
    }

    // Mod tables
    let form = ModAddCommunityForm {
      mod_user_id: user_id,
      other_user_id: data.user_id,
      community_id: data.community_id,
      removed: Some(!data.added),
    };
    ModAddCommunity::create(&conn, &form)?;

    let moderators = CommunityModeratorView::for_community(&conn, data.community_id)?;

    let res = AddModToCommunityResponse { moderators };

    if let Some(ws) = websocket_info {
      ws.chatserver.do_send(SendCommunityRoomMessage {
        op: UserOperation::AddModToCommunity,
        response: res.clone(),
        community_id: data.community_id,
        my_id: ws.id,
      });
    }

    Ok(res)
  }
}

impl Perform for Oper<TransferCommunity> {
  type Response = GetCommunityResponse;

  fn perform(
    &self,
    pool: Pool<ConnectionManager<PgConnection>>,
    _websocket_info: Option<WebsocketInfo>,
  ) -> Result<GetCommunityResponse, Error> {
    let data: &TransferCommunity = &self.data;

    let claims = match Claims::decode(&data.auth) {
      Ok(claims) => claims.claims,
      Err(_e) => return Err(APIError::err("not_logged_in").into()),
    };

    let user_id = claims.id;

    let conn = pool.get()?;

    let read_community = Community::read(&conn, data.community_id)?;

    let site_creator_id = Site::read(&conn, 1)?.creator_id;
    let mut admins = UserView::admins(&conn)?;
    let creator_index = admins.iter().position(|r| r.id == site_creator_id).unwrap();
    let creator_user = admins.remove(creator_index);
    admins.insert(0, creator_user);

    // Make sure user is the creator, or an admin
    if user_id != read_community.creator_id && !admins.iter().map(|a| a.id).any(|x| x == user_id) {
      return Err(APIError::err("not_an_admin").into());
    }

    let community_form = CommunityForm {
      name: read_community.name,
      title: read_community.title,
      description: read_community.description,
      category_id: read_community.category_id,
      creator_id: data.user_id,
      removed: None,
      deleted: None,
      nsfw: read_community.nsfw,
      updated: Some(naive_now()),
      actor_id: read_community.actor_id,
      local: read_community.local,
      private_key: read_community.private_key,
      public_key: read_community.public_key,
      last_refreshed_at: None,
      published: None,
    };

    let _updated_community = match Community::update(&conn, data.community_id, &community_form) {
      Ok(community) => community,
      Err(_e) => return Err(APIError::err("couldnt_update_community").into()),
    };

    // You also have to re-do the community_moderator table, reordering it.
    let mut community_mods = CommunityModeratorView::for_community(&conn, data.community_id)?;
    let creator_index = community_mods
      .iter()
      .position(|r| r.user_id == data.user_id)
      .unwrap();
    let creator_user = community_mods.remove(creator_index);
    community_mods.insert(0, creator_user);

    CommunityModerator::delete_for_community(&conn, data.community_id)?;

    for cmod in &community_mods {
      let community_moderator_form = CommunityModeratorForm {
        community_id: cmod.community_id,
        user_id: cmod.user_id,
      };

      let _inserted_community_moderator =
        match CommunityModerator::join(&conn, &community_moderator_form) {
          Ok(user) => user,
          Err(_e) => return Err(APIError::err("community_moderator_already_exists").into()),
        };
    }

    // Mod tables
    let form = ModAddCommunityForm {
      mod_user_id: user_id,
      other_user_id: data.user_id,
      community_id: data.community_id,
      removed: Some(false),
    };
    ModAddCommunity::create(&conn, &form)?;

    let community_view = match CommunityView::read(&conn, data.community_id, Some(user_id)) {
      Ok(community) => community,
      Err(_e) => return Err(APIError::err("couldnt_find_community").into()),
    };

    let moderators = match CommunityModeratorView::for_community(&conn, data.community_id) {
      Ok(moderators) => moderators,
      Err(_e) => return Err(APIError::err("couldnt_find_community").into()),
    };

    // Return the jwt
    Ok(GetCommunityResponse {
      community: community_view,
      moderators,
      admins,
      online: 0,
    })
  }
}<|MERGE_RESOLUTION|>--- conflicted
+++ resolved
@@ -1,12 +1,4 @@
 use super::*;
-<<<<<<< HEAD
-use crate::apub::activities::follow_community;
-use crate::apub::signatures::generate_actor_keypair;
-use crate::apub::{make_apub_endpoint, EndpointType};
-use diesel::PgConnection;
-use std::str::FromStr;
-=======
->>>>>>> b98fa127
 
 #[derive(Serialize, Deserialize)]
 pub struct GetCommunity {
@@ -140,15 +132,10 @@
       None => None,
     };
 
-<<<<<<< HEAD
+    let conn = pool.get()?;
+
     let community = match data.id {
       Some(id) => Community::read(&conn, id)?,
-=======
-    let conn = pool.get()?;
-
-    let community_id = match data.id {
-      Some(id) => id,
->>>>>>> b98fa127
       None => {
         match Community::read_from_name(
           &conn,
@@ -178,8 +165,10 @@
 
     let online = if let Some(ws) = websocket_info {
       if let Some(id) = ws.id {
-        ws.chatserver
-          .do_send(JoinCommunityRoom { community_id, id });
+        ws.chatserver.do_send(JoinCommunityRoom {
+          community_id: community.id,
+          id,
+        });
       }
 
       // TODO
@@ -476,25 +465,13 @@
 
     let user_id = claims.id;
 
-<<<<<<< HEAD
-    let community = Community::read(conn, data.community_id)?;
+    let conn = pool.get()?;
+
+    let community = Community::read(&conn, data.community_id)?;
     if community.local {
       let community_follower_form = CommunityFollowerForm {
         community_id: data.community_id,
         user_id,
-=======
-    let community_follower_form = CommunityFollowerForm {
-      community_id: data.community_id,
-      user_id,
-    };
-
-    let conn = pool.get()?;
-
-    if data.follow {
-      match CommunityFollower::follow(&conn, &community_follower_form) {
-        Ok(user) => user,
-        Err(_e) => return Err(APIError::err("community_follower_already_exists").into()),
->>>>>>> b98fa127
       };
 
       if data.follow {
@@ -510,8 +487,8 @@
       }
     } else {
       // TODO: still have to implement unfollow
-      let user = User_::read(conn, user_id)?;
-      follow_community(&community, &user, conn)?;
+      let user = User_::read(&conn, user_id)?;
+      follow_community(&community, &user, &conn)?;
       // TODO: this needs to return a "pending" state, until Accept is received from the remote server
     }
 
