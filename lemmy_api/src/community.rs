use crate::{
  check_optional_url,
  get_user_from_jwt,
  get_user_from_jwt_opt,
  is_admin,
  is_mod_or_admin,
  Perform,
};
use actix_web::web::Data;
use anyhow::Context;
use lemmy_apub::ActorType;
use lemmy_db::{
  comment::Comment,
  comment_view::CommentQueryBuilder,
  community::*,
  diesel_option_overwrite,
  moderator::*,
  naive_now,
  post::Post,
  site::*,
<<<<<<< HEAD
  views::{
    community_follower_view::CommunityFollowerView,
    community_moderator_view::CommunityModeratorView,
    community_view::{CommunityQueryBuilder, CommunityView},
    user_view::UserViewSafe,
  },
=======
  user_view::*,
  ApubObject,
>>>>>>> 08ab85a9
  Bannable,
  Crud,
  Followable,
  Joinable,
  SortType,
};
use lemmy_structs::{blocking, community::*};
use lemmy_utils::{
  apub::{generate_actor_keypair, make_apub_endpoint, EndpointType},
  location_info,
  utils::{check_slurs, check_slurs_opt, is_valid_community_name, naive_from_unix},
  APIError,
  ConnectionId,
  LemmyError,
};
use lemmy_websocket::{
  messages::{GetCommunityUsersOnline, JoinCommunityRoom, JoinModRoom, SendCommunityRoomMessage},
  LemmyContext,
  UserOperation,
};
use std::str::FromStr;

#[async_trait::async_trait(?Send)]
impl Perform for GetCommunity {
  type Response = GetCommunityResponse;

  async fn perform(
    &self,
    context: &Data<LemmyContext>,
    _websocket_id: Option<ConnectionId>,
  ) -> Result<GetCommunityResponse, LemmyError> {
    let data: &GetCommunity = &self;
    let user = get_user_from_jwt_opt(&data.auth, context.pool()).await?;
    let user_id = user.map(|u| u.id);

    let name = data.name.to_owned().unwrap_or_else(|| "main".to_string());
    let community = match data.id {
      Some(id) => blocking(context.pool(), move |conn| Community::read(conn, id)).await??,
      None => match blocking(context.pool(), move |conn| {
        Community::read_from_name(conn, &name)
      })
      .await?
      {
        Ok(community) => community,
        Err(_e) => return Err(APIError::err("couldnt_find_community").into()),
      },
    };

    let community_id = community.id;
    let community_view = match blocking(context.pool(), move |conn| {
      CommunityView::read(conn, community_id, user_id)
    })
    .await?
    {
      Ok(community) => community,
      Err(_e) => return Err(APIError::err("couldnt_find_community").into()),
    };

    let community_id = community.id;
    let moderators: Vec<CommunityModeratorView> = match blocking(context.pool(), move |conn| {
      CommunityModeratorView::for_community(conn, community_id)
    })
    .await?
    {
      Ok(moderators) => moderators,
      Err(_e) => return Err(APIError::err("couldnt_find_community").into()),
    };

    let online = context
      .chat_server()
      .send(GetCommunityUsersOnline { community_id })
      .await
      .unwrap_or(1);

    let res = GetCommunityResponse {
      community_view,
      moderators,
      online,
    };

    // Return the jwt
    Ok(res)
  }
}

#[async_trait::async_trait(?Send)]
impl Perform for CreateCommunity {
  type Response = CommunityResponse;

  async fn perform(
    &self,
    context: &Data<LemmyContext>,
    _websocket_id: Option<ConnectionId>,
  ) -> Result<CommunityResponse, LemmyError> {
    let data: &CreateCommunity = &self;
    let user = get_user_from_jwt(&data.auth, context.pool()).await?;

    check_slurs(&data.name)?;
    check_slurs(&data.title)?;
    check_slurs_opt(&data.description)?;

    if !is_valid_community_name(&data.name) {
      return Err(APIError::err("invalid_community_name").into());
    }

    // Double check for duplicate community actor_ids
    let actor_id = make_apub_endpoint(EndpointType::Community, &data.name).to_string();
    let actor_id_cloned = actor_id.to_owned();
    let community_dupe = blocking(context.pool(), move |conn| {
      Community::read_from_apub_id(conn, &actor_id_cloned)
    })
    .await?;
    if community_dupe.is_ok() {
      return Err(APIError::err("community_already_exists").into());
    }

    // Check to make sure the icon and banners are urls
    let icon = diesel_option_overwrite(&data.icon);
    let banner = diesel_option_overwrite(&data.banner);

    check_optional_url(&icon)?;
    check_optional_url(&banner)?;

    // When you create a community, make sure the user becomes a moderator and a follower
    let keypair = generate_actor_keypair()?;

    let community_form = CommunityForm {
      name: data.name.to_owned(),
      title: data.title.to_owned(),
      description: data.description.to_owned(),
      icon,
      banner,
      category_id: data.category_id,
      creator_id: user.id,
      removed: None,
      deleted: None,
      nsfw: data.nsfw,
      updated: None,
      actor_id: Some(actor_id),
      local: true,
      private_key: Some(keypair.private_key),
      public_key: Some(keypair.public_key),
      last_refreshed_at: None,
      published: None,
    };

    let inserted_community = match blocking(context.pool(), move |conn| {
      Community::create(conn, &community_form)
    })
    .await?
    {
      Ok(community) => community,
      Err(_e) => return Err(APIError::err("community_already_exists").into()),
    };

    let community_moderator_form = CommunityModeratorForm {
      community_id: inserted_community.id,
      user_id: user.id,
    };

    let join = move |conn: &'_ _| CommunityModerator::join(conn, &community_moderator_form);
    if blocking(context.pool(), join).await?.is_err() {
      return Err(APIError::err("community_moderator_already_exists").into());
    }

    let community_follower_form = CommunityFollowerForm {
      community_id: inserted_community.id,
      user_id: user.id,
      pending: false,
    };

    let follow = move |conn: &'_ _| CommunityFollower::follow(conn, &community_follower_form);
    if blocking(context.pool(), follow).await?.is_err() {
      return Err(APIError::err("community_follower_already_exists").into());
    }

    let user_id = user.id;
    let community_view = blocking(context.pool(), move |conn| {
      CommunityView::read(conn, inserted_community.id, Some(user_id))
    })
    .await??;

    Ok(CommunityResponse { community_view })
  }
}

#[async_trait::async_trait(?Send)]
impl Perform for EditCommunity {
  type Response = CommunityResponse;

  async fn perform(
    &self,
    context: &Data<LemmyContext>,
    websocket_id: Option<ConnectionId>,
  ) -> Result<CommunityResponse, LemmyError> {
    let data: &EditCommunity = &self;
    let user = get_user_from_jwt(&data.auth, context.pool()).await?;

    check_slurs(&data.title)?;
    check_slurs_opt(&data.description)?;

    // Verify its a mod (only mods can edit it)
    let edit_id = data.edit_id;
    let mods: Vec<i32> = blocking(context.pool(), move |conn| {
      CommunityModeratorView::for_community(conn, edit_id)
        .map(|v| v.into_iter().map(|m| m.moderator.id).collect())
    })
    .await??;
    if !mods.contains(&user.id) {
      return Err(APIError::err("not_a_moderator").into());
    }

    let edit_id = data.edit_id;
    let read_community =
      blocking(context.pool(), move |conn| Community::read(conn, edit_id)).await??;

    let icon = diesel_option_overwrite(&data.icon);
    let banner = diesel_option_overwrite(&data.banner);

    check_optional_url(&icon)?;
    check_optional_url(&banner)?;

    let community_form = CommunityForm {
      name: read_community.name,
      title: data.title.to_owned(),
      description: data.description.to_owned(),
      icon,
      banner,
      category_id: data.category_id.to_owned(),
      creator_id: read_community.creator_id,
      removed: Some(read_community.removed),
      deleted: Some(read_community.deleted),
      nsfw: data.nsfw,
      updated: Some(naive_now()),
      actor_id: Some(read_community.actor_id),
      local: read_community.local,
      private_key: read_community.private_key,
      public_key: read_community.public_key,
      last_refreshed_at: None,
      published: None,
    };

    let edit_id = data.edit_id;
    match blocking(context.pool(), move |conn| {
      Community::update(conn, edit_id, &community_form)
    })
    .await?
    {
      Ok(community) => community,
      Err(_e) => return Err(APIError::err("couldnt_update_community").into()),
    };

    // TODO there needs to be some kind of an apub update
    // process for communities and users

    let edit_id = data.edit_id;
    let user_id = user.id;
    let community_view = blocking(context.pool(), move |conn| {
      CommunityView::read(conn, edit_id, Some(user_id))
    })
    .await??;

    let res = CommunityResponse { community_view };

    send_community_websocket(&res, context, websocket_id, UserOperation::EditCommunity);

    Ok(res)
  }
}

#[async_trait::async_trait(?Send)]
impl Perform for DeleteCommunity {
  type Response = CommunityResponse;

  async fn perform(
    &self,
    context: &Data<LemmyContext>,
    websocket_id: Option<ConnectionId>,
  ) -> Result<CommunityResponse, LemmyError> {
    let data: &DeleteCommunity = &self;
    let user = get_user_from_jwt(&data.auth, context.pool()).await?;

    // Verify its the creator (only a creator can delete the community)
    let edit_id = data.edit_id;
    let read_community =
      blocking(context.pool(), move |conn| Community::read(conn, edit_id)).await??;
    if read_community.creator_id != user.id {
      return Err(APIError::err("no_community_edit_allowed").into());
    }

    // Do the delete
    let edit_id = data.edit_id;
    let deleted = data.deleted;
    let updated_community = match blocking(context.pool(), move |conn| {
      Community::update_deleted(conn, edit_id, deleted)
    })
    .await?
    {
      Ok(community) => community,
      Err(_e) => return Err(APIError::err("couldnt_update_community").into()),
    };

    // Send apub messages
    if deleted {
      updated_community.send_delete(context).await?;
    } else {
      updated_community.send_undo_delete(context).await?;
    }

    let edit_id = data.edit_id;
    let user_id = user.id;
    let community_view = blocking(context.pool(), move |conn| {
      CommunityView::read(conn, edit_id, Some(user_id))
    })
    .await??;

    let res = CommunityResponse { community_view };

    send_community_websocket(&res, context, websocket_id, UserOperation::DeleteCommunity);

    Ok(res)
  }
}

#[async_trait::async_trait(?Send)]
impl Perform for RemoveCommunity {
  type Response = CommunityResponse;

  async fn perform(
    &self,
    context: &Data<LemmyContext>,
    websocket_id: Option<ConnectionId>,
  ) -> Result<CommunityResponse, LemmyError> {
    let data: &RemoveCommunity = &self;
    let user = get_user_from_jwt(&data.auth, context.pool()).await?;

    // Verify its an admin (only an admin can remove a community)
    is_admin(context.pool(), user.id).await?;

    // Do the remove
    let edit_id = data.edit_id;
    let removed = data.removed;
    let updated_community = match blocking(context.pool(), move |conn| {
      Community::update_removed(conn, edit_id, removed)
    })
    .await?
    {
      Ok(community) => community,
      Err(_e) => return Err(APIError::err("couldnt_update_community").into()),
    };

    // Mod tables
    let expires = match data.expires {
      Some(time) => Some(naive_from_unix(time)),
      None => None,
    };
    let form = ModRemoveCommunityForm {
      mod_user_id: user.id,
      community_id: data.edit_id,
      removed: Some(removed),
      reason: data.reason.to_owned(),
      expires,
    };
    blocking(context.pool(), move |conn| {
      ModRemoveCommunity::create(conn, &form)
    })
    .await??;

    // Apub messages
    if removed {
      updated_community.send_remove(context).await?;
    } else {
      updated_community.send_undo_remove(context).await?;
    }

    let edit_id = data.edit_id;
    let user_id = user.id;
    let community_view = blocking(context.pool(), move |conn| {
      CommunityView::read(conn, edit_id, Some(user_id))
    })
    .await??;

    let res = CommunityResponse { community_view };

    send_community_websocket(&res, context, websocket_id, UserOperation::RemoveCommunity);

    Ok(res)
  }
}

#[async_trait::async_trait(?Send)]
impl Perform for ListCommunities {
  type Response = ListCommunitiesResponse;

  async fn perform(
    &self,
    context: &Data<LemmyContext>,
    _websocket_id: Option<ConnectionId>,
  ) -> Result<ListCommunitiesResponse, LemmyError> {
    let data: &ListCommunities = &self;
    let user = get_user_from_jwt_opt(&data.auth, context.pool()).await?;

    let user_id = match &user {
      Some(user) => Some(user.id),
      None => None,
    };

    let show_nsfw = match &user {
      Some(user) => user.show_nsfw,
      None => false,
    };

    let sort = SortType::from_str(&data.sort)?;

    let page = data.page;
    let limit = data.limit;
    let communities = blocking(context.pool(), move |conn| {
      CommunityQueryBuilder::create(conn, user_id)
        .sort(&sort)
        .show_nsfw(show_nsfw)
        .page(page)
        .limit(limit)
        .list()
    })
    .await??;

    // Return the jwt
    Ok(ListCommunitiesResponse { communities })
  }
}

#[async_trait::async_trait(?Send)]
impl Perform for FollowCommunity {
  type Response = CommunityResponse;

  async fn perform(
    &self,
    context: &Data<LemmyContext>,
    _websocket_id: Option<ConnectionId>,
  ) -> Result<CommunityResponse, LemmyError> {
    let data: &FollowCommunity = &self;
    let user = get_user_from_jwt(&data.auth, context.pool()).await?;

    let community_id = data.community_id;
    let community = blocking(context.pool(), move |conn| {
      Community::read(conn, community_id)
    })
    .await??;
    let community_follower_form = CommunityFollowerForm {
      community_id: data.community_id,
      user_id: user.id,
      pending: false,
    };

    if community.local {
      if data.follow {
        let follow = move |conn: &'_ _| CommunityFollower::follow(conn, &community_follower_form);
        if blocking(context.pool(), follow).await?.is_err() {
          return Err(APIError::err("community_follower_already_exists").into());
        }
      } else {
        let unfollow =
          move |conn: &'_ _| CommunityFollower::unfollow(conn, &community_follower_form);
        if blocking(context.pool(), unfollow).await?.is_err() {
          return Err(APIError::err("community_follower_already_exists").into());
        }
      }
    } else if data.follow {
      // Dont actually add to the community followers here, because you need
      // to wait for the accept
      user.send_follow(&community.actor_id()?, context).await?;
    } else {
      user.send_unfollow(&community.actor_id()?, context).await?;
      let unfollow = move |conn: &'_ _| CommunityFollower::unfollow(conn, &community_follower_form);
      if blocking(context.pool(), unfollow).await?.is_err() {
        return Err(APIError::err("community_follower_already_exists").into());
      }
    }

    let community_id = data.community_id;
    let user_id = user.id;
    let mut community_view = blocking(context.pool(), move |conn| {
      CommunityView::read(conn, community_id, Some(user_id))
    })
    .await??;

    // TODO: this needs to return a "pending" state, until Accept is received from the remote server
    // For now, just assume that remote follows are accepted.
    // Otherwise, the subscribed will be null
    if !community.local {
      community_view.subscribed = data.follow;
    }

    Ok(CommunityResponse { community_view })
  }
}

#[async_trait::async_trait(?Send)]
impl Perform for GetFollowedCommunities {
  type Response = GetFollowedCommunitiesResponse;

  async fn perform(
    &self,
    context: &Data<LemmyContext>,
    _websocket_id: Option<ConnectionId>,
  ) -> Result<GetFollowedCommunitiesResponse, LemmyError> {
    let data: &GetFollowedCommunities = &self;
    let user = get_user_from_jwt(&data.auth, context.pool()).await?;

    let user_id = user.id;
    let communities = match blocking(context.pool(), move |conn| {
      CommunityFollowerView::for_user(conn, user_id)
    })
    .await?
    {
      Ok(communities) => communities,
      _ => return Err(APIError::err("system_err_login").into()),
    };

    // Return the jwt
    Ok(GetFollowedCommunitiesResponse { communities })
  }
}

#[async_trait::async_trait(?Send)]
impl Perform for BanFromCommunity {
  type Response = BanFromCommunityResponse;

  async fn perform(
    &self,
    context: &Data<LemmyContext>,
    websocket_id: Option<ConnectionId>,
  ) -> Result<BanFromCommunityResponse, LemmyError> {
    let data: &BanFromCommunity = &self;
    let user = get_user_from_jwt(&data.auth, context.pool()).await?;

    let community_id = data.community_id;
    let banned_user_id = data.user_id;

    // Verify that only mods or admins can ban
    is_mod_or_admin(context.pool(), user.id, community_id).await?;

    let community_user_ban_form = CommunityUserBanForm {
      community_id: data.community_id,
      user_id: data.user_id,
    };

    if data.ban {
      let ban = move |conn: &'_ _| CommunityUserBan::ban(conn, &community_user_ban_form);
      if blocking(context.pool(), ban).await?.is_err() {
        return Err(APIError::err("community_user_already_banned").into());
      }
    } else {
      let unban = move |conn: &'_ _| CommunityUserBan::unban(conn, &community_user_ban_form);
      if blocking(context.pool(), unban).await?.is_err() {
        return Err(APIError::err("community_user_already_banned").into());
      }
    }

    // Remove/Restore their data if that's desired
    if let Some(remove_data) = data.remove_data {
      // Posts
      blocking(context.pool(), move |conn: &'_ _| {
        Post::update_removed_for_creator(conn, banned_user_id, Some(community_id), remove_data)
      })
      .await??;

      // Comments
      // Diesel doesn't allow updates with joins, so this has to be a loop
      let comments = blocking(context.pool(), move |conn| {
        CommentQueryBuilder::create(conn)
          .for_creator_id(banned_user_id)
          .for_community_id(community_id)
          .limit(std::i64::MAX)
          .list()
      })
      .await??;

      for comment in &comments {
        let comment_id = comment.id;
        blocking(context.pool(), move |conn: &'_ _| {
          Comment::update_removed(conn, comment_id, remove_data)
        })
        .await??;
      }
    }

    // Mod tables
    // TODO eventually do correct expires
    let expires = match data.expires {
      Some(time) => Some(naive_from_unix(time)),
      None => None,
    };

    let form = ModBanFromCommunityForm {
      mod_user_id: user.id,
      other_user_id: data.user_id,
      community_id: data.community_id,
      reason: data.reason.to_owned(),
      banned: Some(data.ban),
      expires,
    };
    blocking(context.pool(), move |conn| {
      ModBanFromCommunity::create(conn, &form)
    })
    .await??;

    let user_id = data.user_id;
    let user_view = blocking(context.pool(), move |conn| {
      UserViewSafe::read(conn, user_id)
    })
    .await??;

    let res = BanFromCommunityResponse {
      user_view,
      banned: data.ban,
    };

    context.chat_server().do_send(SendCommunityRoomMessage {
      op: UserOperation::BanFromCommunity,
      response: res.clone(),
      community_id,
      websocket_id,
    });

    Ok(res)
  }
}

#[async_trait::async_trait(?Send)]
impl Perform for AddModToCommunity {
  type Response = AddModToCommunityResponse;

  async fn perform(
    &self,
    context: &Data<LemmyContext>,
    websocket_id: Option<ConnectionId>,
  ) -> Result<AddModToCommunityResponse, LemmyError> {
    let data: &AddModToCommunity = &self;
    let user = get_user_from_jwt(&data.auth, context.pool()).await?;

    let community_moderator_form = CommunityModeratorForm {
      community_id: data.community_id,
      user_id: data.user_id,
    };

    let community_id = data.community_id;

    // Verify that only mods or admins can add mod
    is_mod_or_admin(context.pool(), user.id, community_id).await?;

    if data.added {
      let join = move |conn: &'_ _| CommunityModerator::join(conn, &community_moderator_form);
      if blocking(context.pool(), join).await?.is_err() {
        return Err(APIError::err("community_moderator_already_exists").into());
      }
    } else {
      let leave = move |conn: &'_ _| CommunityModerator::leave(conn, &community_moderator_form);
      if blocking(context.pool(), leave).await?.is_err() {
        return Err(APIError::err("community_moderator_already_exists").into());
      }
    }

    // Mod tables
    let form = ModAddCommunityForm {
      mod_user_id: user.id,
      other_user_id: data.user_id,
      community_id: data.community_id,
      removed: Some(!data.added),
    };
    blocking(context.pool(), move |conn| {
      ModAddCommunity::create(conn, &form)
    })
    .await??;

    let community_id = data.community_id;
    let moderators = blocking(context.pool(), move |conn| {
      CommunityModeratorView::for_community(conn, community_id)
    })
    .await??;

    let res = AddModToCommunityResponse { moderators };

    context.chat_server().do_send(SendCommunityRoomMessage {
      op: UserOperation::AddModToCommunity,
      response: res.clone(),
      community_id,
      websocket_id,
    });

    Ok(res)
  }
}

#[async_trait::async_trait(?Send)]
impl Perform for TransferCommunity {
  type Response = GetCommunityResponse;

  async fn perform(
    &self,
    context: &Data<LemmyContext>,
    _websocket_id: Option<ConnectionId>,
  ) -> Result<GetCommunityResponse, LemmyError> {
    let data: &TransferCommunity = &self;
    let user = get_user_from_jwt(&data.auth, context.pool()).await?;

    let community_id = data.community_id;
    let read_community = blocking(context.pool(), move |conn| {
      Community::read(conn, community_id)
    })
    .await??;

    let site_creator_id = blocking(context.pool(), move |conn| {
      Site::read(conn, 1).map(|s| s.creator_id)
    })
    .await??;

    let mut admins = blocking(context.pool(), move |conn| UserViewSafe::admins(conn)).await??;

    let creator_index = admins
      .iter()
      .position(|r| r.user.id == site_creator_id)
      .context(location_info!())?;
    let creator_user = admins.remove(creator_index);
    admins.insert(0, creator_user);

    // Make sure user is the creator, or an admin
    if user.id != read_community.creator_id
      && !admins.iter().map(|a| a.user.id).any(|x| x == user.id)
    {
      return Err(APIError::err("not_an_admin").into());
    }

    let community_id = data.community_id;
    let new_creator = data.user_id;
    let update = move |conn: &'_ _| Community::update_creator(conn, community_id, new_creator);
    if blocking(context.pool(), update).await?.is_err() {
      return Err(APIError::err("couldnt_update_community").into());
    };

    // You also have to re-do the community_moderator table, reordering it.
    let community_id = data.community_id;
    let mut community_mods = blocking(context.pool(), move |conn| {
      CommunityModeratorView::for_community(conn, community_id)
    })
    .await??;
    let creator_index = community_mods
      .iter()
      .position(|r| r.moderator.id == data.user_id)
      .context(location_info!())?;
    let creator_user = community_mods.remove(creator_index);
    community_mods.insert(0, creator_user);

    let community_id = data.community_id;
    blocking(context.pool(), move |conn| {
      CommunityModerator::delete_for_community(conn, community_id)
    })
    .await??;

    // TODO: this should probably be a bulk operation
    for cmod in &community_mods {
      let community_moderator_form = CommunityModeratorForm {
        community_id: cmod.community.id,
        user_id: cmod.moderator.id,
      };

      let join = move |conn: &'_ _| CommunityModerator::join(conn, &community_moderator_form);
      if blocking(context.pool(), join).await?.is_err() {
        return Err(APIError::err("community_moderator_already_exists").into());
      }
    }

    // Mod tables
    let form = ModAddCommunityForm {
      mod_user_id: user.id,
      other_user_id: data.user_id,
      community_id: data.community_id,
      removed: Some(false),
    };
    blocking(context.pool(), move |conn| {
      ModAddCommunity::create(conn, &form)
    })
    .await??;

    let community_id = data.community_id;
    let user_id = user.id;
    let community_view = match blocking(context.pool(), move |conn| {
      CommunityView::read(conn, community_id, Some(user_id))
    })
    .await?
    {
      Ok(community) => community,
      Err(_e) => return Err(APIError::err("couldnt_find_community").into()),
    };

    let community_id = data.community_id;
    let moderators = match blocking(context.pool(), move |conn| {
      CommunityModeratorView::for_community(conn, community_id)
    })
    .await?
    {
      Ok(moderators) => moderators,
      Err(_e) => return Err(APIError::err("couldnt_find_community").into()),
    };

    // Return the jwt
    Ok(GetCommunityResponse {
      community_view,
      moderators,
      online: 0,
    })
  }
}

fn send_community_websocket(
  res: &CommunityResponse,
  context: &Data<LemmyContext>,
  websocket_id: Option<ConnectionId>,
  op: UserOperation,
) {
  // TODO is there any way around this?
  // Strip out the user id and subscribed when sending to others
  // let mut res_sent = res.clone();
  // res_sent.community_view.user_id = None;
  // res_sent.community.subscribed = None;

  context.chat_server().do_send(SendCommunityRoomMessage {
    op,
    response: res.to_owned(),
    community_id: res.community_view.community.id,
    websocket_id,
  });
}

#[async_trait::async_trait(?Send)]
impl Perform for CommunityJoin {
  type Response = CommunityJoinResponse;

  async fn perform(
    &self,
    context: &Data<LemmyContext>,
    websocket_id: Option<ConnectionId>,
  ) -> Result<CommunityJoinResponse, LemmyError> {
    let data: &CommunityJoin = &self;

    if let Some(ws_id) = websocket_id {
      context.chat_server().do_send(JoinCommunityRoom {
        community_id: data.community_id,
        id: ws_id,
      });
    }

    Ok(CommunityJoinResponse { joined: true })
  }
}

#[async_trait::async_trait(?Send)]
impl Perform for ModJoin {
  type Response = ModJoinResponse;

  async fn perform(
    &self,
    context: &Data<LemmyContext>,
    websocket_id: Option<ConnectionId>,
  ) -> Result<ModJoinResponse, LemmyError> {
    let data: &ModJoin = &self;

    if let Some(ws_id) = websocket_id {
      context.chat_server().do_send(JoinModRoom {
        community_id: data.community_id,
        id: ws_id,
      });
    }

    Ok(ModJoinResponse { joined: true })
  }
}<|MERGE_RESOLUTION|>--- conflicted
+++ resolved
@@ -18,17 +18,13 @@
   naive_now,
   post::Post,
   site::*,
-<<<<<<< HEAD
   views::{
     community_follower_view::CommunityFollowerView,
     community_moderator_view::CommunityModeratorView,
     community_view::{CommunityQueryBuilder, CommunityView},
     user_view::UserViewSafe,
   },
-=======
-  user_view::*,
   ApubObject,
->>>>>>> 08ab85a9
   Bannable,
   Crud,
   Followable,
